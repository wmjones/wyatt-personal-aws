--- conflicted
+++ resolved
@@ -26,11 +26,8 @@
           "s3:GetObject",
         ],
         Effect   = "Allow",
-<<<<<<< HEAD
         Resource = "${aws_s3_bucket.wyatt-datalake-35315550.arn}/*",
-=======
-        Resource = "${aws_s3_bucket.wyatt-step-function-bucket-1.arn}/*",
->>>>>>> 66321340
+
       },
       {
         Action   = "logs:*",
