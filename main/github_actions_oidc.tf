# GitHub Actions OIDC Provider and IAM Role Configuration

data "aws_caller_identity" "current" {}

locals {
  github_org       = "wmjones"
  github_repo      = "wyatt-personal-aws"
  allowed_branches = ["main", "dev"] # Branches allowed to assume the role
}

# Try to read existing OIDC provider (might not exist)
data "aws_iam_openid_connect_provider" "github_actions_existing" {
  count = var.environment == "prod" ? 1 : 0
  arn   = "arn:aws:iam::${data.aws_caller_identity.current.account_id}:oidc-provider/token.actions.githubusercontent.com"
}

# Create the OIDC Provider for GitHub Actions ONLY in dev environment
# NOTE: This is an account-wide resource shared across all environments.
# We create it only in dev to avoid conflicts when both environments try to create it.
resource "aws_iam_openid_connect_provider" "github_actions" {
  count = var.environment == "dev" ? 1 : 0

  url            = "https://token.actions.githubusercontent.com"
  client_id_list = ["sts.amazonaws.com"]
  thumbprint_list = [
    "6938fd4d98bab03faadb97b34396831e3780aea1",
    "1c58a3a8518e8759bf075b76b750d4f2df264fcd"
  ]

  tags = {
    Name        = "GitHub-Actions-OIDC-Provider"
    Environment = "shared"
    Component   = "CI/CD"
    ManagedBy   = "dev-environment"
  }
}

# Local to get the OIDC provider ARN regardless of which environment we're in
locals {
  oidc_provider_arn = var.environment == "dev" ? aws_iam_openid_connect_provider.github_actions[0].arn : data.aws_iam_openid_connect_provider.github_actions_existing[0].arn
}

# IAM Role for GitHub Actions with necessary permissions
resource "aws_iam_role" "github_actions" {
  name = "github-actions-oidc-role-${var.environment}"

  # Trust policy that allows GitHub Actions to assume this role via OIDC
  assume_role_policy = jsonencode({
    Version = "2012-10-17"
    Statement = [
      {
        Effect = "Allow"
        Principal = {
          Federated = local.oidc_provider_arn
        }
        Action = "sts:AssumeRoleWithWebIdentity"
        Condition = {
          StringEquals = {
            "token.actions.githubusercontent.com:aud" = "sts.amazonaws.com"
          }
          StringLike = {
            "token.actions.githubusercontent.com:sub" = [
              for branch in local.allowed_branches :
              "repo:${local.github_org}/${local.github_repo}:ref:refs/heads/${branch}"
            ]
          }
        }
      }
    ]
  })

  tags = {
    Name        = "GitHub-Actions-OIDC-Role"
    Environment = var.environment
    Component   = "CI/CD"
  }
}

# Permissions policy for GitHub Actions to interact with AWS resources
resource "aws_iam_policy" "github_actions_permissions" {
  name        = "github-actions-permissions-${var.environment}"
  description = "Permissions for GitHub Actions to deploy infrastructure and applications"

  policy = jsonencode({
    Version = "2012-10-17"
    Statement = [
      # S3 Permissions
      {
        Effect = "Allow"
        Action = [
          "s3:ListBucket",
          "s3:GetObject",
          "s3:PutObject",
          "s3:DeleteObject"
        ]
        Resource = [
          module.visualization_data_bucket.s3_bucket_arn,
          "${module.visualization_data_bucket.s3_bucket_arn}/*"
        ]
      },
<<<<<<< HEAD
      # CloudFront permissions removed - React app deprecated
=======
      # S3 ListAllMyBuckets permission for SSM workflow
      {
        Effect = "Allow"
        Action = [
          "s3:ListAllMyBuckets",
          "s3:GetBucketLocation"
        ]
        Resource = "*"
      },
      # CloudFront permissions for SSM workflow (even though React app deprecated, workflow still checks)
      {
        Effect = "Allow"
        Action = [
          "cloudfront:ListDistributions"
        ]
        Resource = "*"
      },
>>>>>>> 7f6943e9
      # SSM Parameter Permissions
      {
        Effect = "Allow"
        Action = [
          "ssm:GetParameter",
          "ssm:PutParameter",
          "ssm:ListParameters"
        ]
        Resource = "arn:aws:ssm:${var.aws_region}:${data.aws_caller_identity.current.account_id}:parameter/wyatt-personal-aws-*"
      },
      # Terraform State Access (if using S3 backend)
      {
        Effect = "Allow"
        Action = [
          "dynamodb:GetItem",
          "dynamodb:PutItem",
          "dynamodb:DeleteItem"
        ]
        Resource = "arn:aws:dynamodb:${var.aws_region}:${data.aws_caller_identity.current.account_id}:table/terraform-state-lock-*"
      },
      # Lambda Deployment Permissions
      {
        Effect = "Allow"
        Action = [
          "lambda:GetFunction",
          "lambda:UpdateFunctionCode",
          "lambda:UpdateFunctionConfiguration",
          "lambda:ListFunctions"
        ]
        Resource = "arn:aws:lambda:${var.aws_region}:${data.aws_caller_identity.current.account_id}:function:*"
      }
    ]
  })
}

# Attach the permissions policy to the GitHub Actions role
resource "aws_iam_role_policy_attachment" "github_actions_permissions" {
  role       = aws_iam_role.github_actions.name
  policy_arn = aws_iam_policy.github_actions_permissions.arn
}

# Add outputs to make it easy to use the role ARN in GitHub secrets
output "github_actions_role_arn" {
  description = "ARN of the IAM role for GitHub Actions OIDC authentication"
  value       = aws_iam_role.github_actions.arn
}

output "github_actions_oidc_provider_arn" {
  description = "ARN of the GitHub Actions OIDC provider"
  value       = local.oidc_provider_arn
}<|MERGE_RESOLUTION|>--- conflicted
+++ resolved
@@ -98,9 +98,6 @@
           "${module.visualization_data_bucket.s3_bucket_arn}/*"
         ]
       },
-<<<<<<< HEAD
-      # CloudFront permissions removed - React app deprecated
-=======
       # S3 ListAllMyBuckets permission for SSM workflow
       {
         Effect = "Allow"
@@ -118,7 +115,6 @@
         ]
         Resource = "*"
       },
->>>>>>> 7f6943e9
       # SSM Parameter Permissions
       {
         Effect = "Allow"
