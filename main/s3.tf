--- conflicted
+++ resolved
@@ -1,7 +1,3 @@
 resource "aws_s3_bucket" "step_function_bucket" {
-<<<<<<< HEAD
   bucket = "step-function-bucket-1"
-=======
-  bucket = "step-function-bucket"
->>>>>>> 967947f7
-}+}
