--- conflicted
+++ resolved
@@ -1,37 +1,3 @@
-<<<<<<< HEAD
 resource "aws_s3_bucket" "step_function_bucket" {
   bucket = "step-function-bucket"
-=======
-locals {
-  bucket_name = "wyatt-lake"
-}
-
-module "s3_bucket" {
-  source = "terraform-aws-modules/s3-bucket/aws"
-
-  bucket = local.bucket_name
-  acl    = "private"
-
-  force_destroy = true
-
-  versioning = {
-    enabled = true
-  }
-
-  lifecycle_rule = [{
-    id      = "step_function_bucket"
-    enabled = true
-    prefix  = "step_function_bucket/"
-
-    transition = [{
-      days          = 30
-      storage_class = "INTELLIGENT_TIERING"
-    }]
-    }
-  ]
-}
-
-resource "aws_s3_bucket" "step_function_bucket" {
-  bucket = local.bucket_name
->>>>>>> 7e24bbc0
 }