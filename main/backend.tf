terraform {
  cloud {
    organization = "wyatt-personal-aws"

<<<<<<< HEAD
    # Workspace configuration using name strategy
    # This allows explicit workspace selection via TF_WORKSPACE environment variable
    # No workspaces block needed - workspace is selected dynamically via TF_WORKSPACE

=======
    # Workspace configuration
>>>>>>> 541fe5a0
    # The actual workspace is selected by:
    # 1. TF_WORKSPACE environment variable (set by GitHub Actions)
    # 2. terraform workspace select command (for local development)
    #
    # Valid workspaces:
    # - wyatt-personal-aws-dev
    # - wyatt-personal-aws-prod
<<<<<<< HEAD
=======
    #
    # NOTE: While we use tag-based selection here for flexibility,
    # the CI/CD pipeline explicitly sets the workspace name
>>>>>>> 541fe5a0
  }
}<|MERGE_RESOLUTION|>--- conflicted
+++ resolved
@@ -2,14 +2,7 @@
   cloud {
     organization = "wyatt-personal-aws"
 
-<<<<<<< HEAD
-    # Workspace configuration using name strategy
-    # This allows explicit workspace selection via TF_WORKSPACE environment variable
-    # No workspaces block needed - workspace is selected dynamically via TF_WORKSPACE
-
-=======
     # Workspace configuration
->>>>>>> 541fe5a0
     # The actual workspace is selected by:
     # 1. TF_WORKSPACE environment variable (set by GitHub Actions)
     # 2. terraform workspace select command (for local development)
@@ -17,11 +10,8 @@
     # Valid workspaces:
     # - wyatt-personal-aws-dev
     # - wyatt-personal-aws-prod
-<<<<<<< HEAD
-=======
     #
     # NOTE: While we use tag-based selection here for flexibility,
     # the CI/CD pipeline explicitly sets the workspace name
->>>>>>> 541fe5a0
   }
 }