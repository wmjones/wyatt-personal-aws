--- conflicted
+++ resolved
@@ -1,54 +1,27 @@
 resource "aws_sfn_state_machine" "step_function" {
     name     = "TodoistStepFunction"
     role_arn = aws_iam_role.lambda_role.arn
-
-<<<<<<< HEAD
-  definition = jsonencode({
-    Comment : "A description of my state machine",
-    StartAt : "GetIncompleteTasks",
-    States : {
-      GetIncompleteTasks : {
-        Type : "Task",
-        Resource : aws_lambda_function.todoist_lambda.arn,
-        End : false,
-        Next : "PutChatGPT"
-      },
-      PutChatGPT : {
-        Type : "Task",
-        Resource : aws_lambda_function.chatgpt_lambda.arn,
-        End : false,
-        Next : "PutNotion"
-      },
-      PutNotion : {
-        Type : "Task",
-        Resource : aws_lambda_function.notion_lambda.arn,
-        End : true
+    definition = jsonencode({
+      Comment : "A description of my state machine",
+      StartAt : "GetIncompleteTasks",
+      States : {
+        GetIncompleteTasks : {
+          Type : "Task",
+          Resource : aws_lambda_function.todoist_lambda.arn,
+          End : false,
+          Next : "PutChatGPT"
+        },
+        PutChatGPT : {
+          Type : "Task",
+          Resource : aws_lambda_function.chatgpt_lambda.arn,
+          End : false,
+          Next : "PutNotion"
+        },
+        PutNotion : {
+          Type : "Task",
+          Resource : aws_lambda_function.notion_lambda.arn,
+          End : true
+        }
       }
-    }
   })
-=======
-    definition = jsonencode({
-        Comment : "A description of my state machine",
-        StartAt : "GetIncompleteTasks",
-        States : {
-            GetIncompleteTasks : {
-                Type : "Task",
-                Resource : aws_lambda_function.todoist_lambda.arn,
-                End : false,
-                Next : "PutChatGPT"
-            },
-            PutChatGPT : {
-                Type : "Task",
-                Resource : aws_lambda_function.putChatGPT_lambda.arn,
-                End : false,
-                Next : "PutNotion"
-            },
-            PutNotion : {
-                Type : "Task",
-                Resource : aws_lambda_function.putNotion_lambda.arn,
-                End : true
-            }
-        }
-    })
->>>>>>> 7ab95212
 }