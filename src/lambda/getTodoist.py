import json
import os
from todoist_api_python.api import TodoistAPI
import boto3
import re

from dataclasses import dataclass, asdict
from typing import List


@dataclass
class Task:
    assignee_id: str
    assigner_id: str
    comment_count: int
    is_completed: bool
    content: str
    created_at: str
    creator_id: str
    description: str
    due: dict
    id: str
    labels: list
    order: int
    parent_id: str
    priority: int
    project_id: str
    section_id: str
    url: str
    duration: str
    sync_id: str


def strip_rich_text(text: str) -> str:
<<<<<<< HEAD
    emoji_pattern = re.compile("["
    u"\U0001F600-\U0001F64F"  # emoticons
    u"\U0001F300-\U0001F5FF"  # symbols & pictographs
    u"\U0001F680-\U0001F6FF"  # transport & map symbols
    u"\U0001F1E0-\U0001F1FF"  # flags (iOS)
    u"\U00010000-\U0010ffff"
    "]+", flags=re.UNICODE)
    clean_text = emoji_pattern.sub(r'', text)
=======
    emoji_pattern = re.compile(
        "["
        "\U0001F600-\U0001F64F"  # emoticons
        "\U0001F300-\U0001F5FF"  # symbols & pictographs
        "\U0001F680-\U0001F6FF"  # transport & map symbols
        "\U0001F1E0-\U0001F1FF"  # flags (iOS)
        "\U00010000-\U0010ffff"
        "]+",
        flags=re.UNICODE,
    )
    clean_text = emoji_pattern.sub(r"", text)
>>>>>>> 9f7a3864
    clean_text = "testing"
    return clean_text


def task_to_dict(task: Task) -> dict:
    task.content = strip_rich_text(task.content)
    return asdict(task)

<<<<<<< HEAD
def tasks_to_json(tasks: List[Task]) -> str:
    tasks_dict = [task_to_dict(task) for task in tasks]
    return json.dumps(tasks_dict, indent=4)
=======

def tasks_to_json(tasks: List[Task]) -> str:
    tasks_dict = [task_to_dict(task) for task in tasks]
    return json.dumps(tasks_dict, indent=4)

>>>>>>> 9f7a3864

def lambda_handler(event, context):
    todoist_api_key = os.environ["TODOIST_API_KEY"]
    s3_bucket_name = os.environ["S3_BUCKET_NAME"]
    api = TodoistAPI(todoist_api_key)

    try:
        tasks = api.get_tasks()
        json_str = tasks_to_json(tasks)

        s3 = boto3.client("s3")
        s3.put_object(Bucket=s3_bucket_name, Key="data/incomplete_tasks.json", Body=json_str)
    except Exception as error:
        print(error)

    return {"statusCode": 200, "body": json.dumps("Data saved to S3")}<|MERGE_RESOLUTION|>--- conflicted
+++ resolved
@@ -32,7 +32,6 @@
 
 
 def strip_rich_text(text: str) -> str:
-<<<<<<< HEAD
     emoji_pattern = re.compile("["
     u"\U0001F600-\U0001F64F"  # emoticons
     u"\U0001F300-\U0001F5FF"  # symbols & pictographs
@@ -41,19 +40,6 @@
     u"\U00010000-\U0010ffff"
     "]+", flags=re.UNICODE)
     clean_text = emoji_pattern.sub(r'', text)
-=======
-    emoji_pattern = re.compile(
-        "["
-        "\U0001F600-\U0001F64F"  # emoticons
-        "\U0001F300-\U0001F5FF"  # symbols & pictographs
-        "\U0001F680-\U0001F6FF"  # transport & map symbols
-        "\U0001F1E0-\U0001F1FF"  # flags (iOS)
-        "\U00010000-\U0010ffff"
-        "]+",
-        flags=re.UNICODE,
-    )
-    clean_text = emoji_pattern.sub(r"", text)
->>>>>>> 9f7a3864
     clean_text = "testing"
     return clean_text
 
@@ -62,17 +48,9 @@
     task.content = strip_rich_text(task.content)
     return asdict(task)
 
-<<<<<<< HEAD
 def tasks_to_json(tasks: List[Task]) -> str:
     tasks_dict = [task_to_dict(task) for task in tasks]
     return json.dumps(tasks_dict, indent=4)
-=======
-
-def tasks_to_json(tasks: List[Task]) -> str:
-    tasks_dict = [task_to_dict(task) for task in tasks]
-    return json.dumps(tasks_dict, indent=4)
-
->>>>>>> 9f7a3864
 
 def lambda_handler(event, context):
     todoist_api_key = os.environ["TODOIST_API_KEY"]
