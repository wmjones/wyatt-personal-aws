'use client';

import { memo, useMemo } from 'react';
import { ForecastSeries } from '@/app/types/demand-planning';
import TimeSeriesChart from './charts/TimeSeriesChart';
// ComparisonChart is imported but not used yet
// import ComparisonChart from './charts/ComparisonChart';
import ResponsiveChartWrapper from './charts/ResponsiveChartWrapper';
import { applyAdjustmentToForecast } from '../lib/adjustment-utils';

interface ForecastChartsProps {
  forecastData: ForecastSeries;
  adjustmentValue?: number; // Real-time adjustment percentage
  className?: string;
}

// Memoize the component to prevent unnecessary re-renders
const ForecastCharts = memo(function ForecastCharts({
  forecastData,
  adjustmentValue = 0,
  className = ''
}: ForecastChartsProps) {
  // Use the data as-is since filtering is now done by the parent component
  const filteredBaselineData = forecastData.baseline;

<<<<<<< HEAD
  // Apply real-time adjustment to create adjusted data - memoized for performance
  const filteredAdjustedData = useMemo(() => {
    if (adjustmentValue === 0) {
      return forecastData.adjusted;
    }

    return forecastData.baseline.map(point => ({
      ...point,
      value: point.y_50 ? applyAdjustmentToForecast(point.y_50, adjustmentValue) : applyAdjustmentToForecast(point.value, adjustmentValue),
      y_05: point.y_05,
      y_50: point.y_50 ? applyAdjustmentToForecast(point.y_50, adjustmentValue) : applyAdjustmentToForecast(point.value, adjustmentValue),
      y_95: point.y_95
    }));
  }, [adjustmentValue, forecastData.baseline, forecastData.adjusted]);
=======
  // Apply real-time adjustment to create adjusted data
  const filteredAdjustedData = adjustmentValue !== 0
    ? forecastData.baseline.map(point => ({
        ...point,
        value: point.y_50 ? applyAdjustmentToForecast(point.y_50, adjustmentValue) : applyAdjustmentToForecast(point.value, adjustmentValue),
        y_05: point.y_05,
        y_50: point.y_50 ? applyAdjustmentToForecast(point.y_50, adjustmentValue) : applyAdjustmentToForecast(point.value, adjustmentValue),
        y_95: point.y_95
      }))
    : forecastData.adjusted;
>>>>>>> 1db7440b


  return (
    <div className={`bg-white border border-gray-200 rounded-lg shadow-dp-medium ${className}`}>


      {/* Chart display */}
      <div className="p-4">
        <ResponsiveChartWrapper aspectRatio={2.75}>
          {(width, height) => (
            <TimeSeriesChart
              width={width}
              height={height}
              baselineData={filteredBaselineData}
              adjustedData={filteredAdjustedData}
              timePeriods={forecastData.timePeriods}
              showY05={true}
              showY50={true}
              showY95={true}
              showEdited={true}
              showActual={true}
            />
          )}
        </ResponsiveChartWrapper>

        {/* Today pill removed per user request */}
      </div>

      {/* X-axis labels for 3-month view */}
      <div className="px-6 py-2 flex justify-between text-xs text-dp-chart-axis-text border-t border-dp-frame-border">
        <div className="text-center">Jan<br/>2025</div>
        <div className="text-center">Feb<br/>2025</div>
        <div className="text-center">Mar<br/>2025</div>
        <div className="text-center">Apr<br/>2025</div>
      </div>

      <div className="mt-1 text-xs text-dp-text-tertiary text-right px-4 pb-2">
        Last updated: {new Date(forecastData.lastUpdated).toLocaleString()}
      </div>
    </div>
  );
});

export default ForecastCharts;<|MERGE_RESOLUTION|>--- conflicted
+++ resolved
@@ -23,7 +23,6 @@
   // Use the data as-is since filtering is now done by the parent component
   const filteredBaselineData = forecastData.baseline;
 
-<<<<<<< HEAD
   // Apply real-time adjustment to create adjusted data - memoized for performance
   const filteredAdjustedData = useMemo(() => {
     if (adjustmentValue === 0) {
@@ -38,18 +37,6 @@
       y_95: point.y_95
     }));
   }, [adjustmentValue, forecastData.baseline, forecastData.adjusted]);
-=======
-  // Apply real-time adjustment to create adjusted data
-  const filteredAdjustedData = adjustmentValue !== 0
-    ? forecastData.baseline.map(point => ({
-        ...point,
-        value: point.y_50 ? applyAdjustmentToForecast(point.y_50, adjustmentValue) : applyAdjustmentToForecast(point.value, adjustmentValue),
-        y_05: point.y_05,
-        y_50: point.y_50 ? applyAdjustmentToForecast(point.y_50, adjustmentValue) : applyAdjustmentToForecast(point.value, adjustmentValue),
-        y_95: point.y_95
-      }))
-    : forecastData.adjusted;
->>>>>>> 1db7440b
 
 
   return (
