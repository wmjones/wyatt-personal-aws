--- conflicted
+++ resolved
@@ -6,12 +6,8 @@
 import useForecast from './hooks/useForecast';
 import CacheStatus from './components/CacheStatus';
 import NewAdjustmentPanel from './components/NewAdjustmentPanel';
-<<<<<<< HEAD
 import AdjustmentHistory from './components/AdjustmentHistory';
 import useAdjustmentHistory from './hooks/useAdjustmentHistory';
-=======
-import AdjustmentHistory, { AdjustmentEntry } from './components/AdjustmentHistory';
->>>>>>> 1db7440b
 
 // Lazy load the heavy chart component
 const ForecastCharts = lazy(() => import('./components/ForecastCharts'));
@@ -31,7 +27,6 @@
   // Real-time adjustment state
   const [currentAdjustmentValue, setCurrentAdjustmentValue] = useState(0);
 
-<<<<<<< HEAD
   // Use adjustment history hook for better state management
   const {
     adjustmentHistory,
@@ -39,10 +34,6 @@
     error: historyError,
     saveAdjustment
   } = useAdjustmentHistory();
-=======
-  // Adjustment history state
-  const [adjustmentHistory, setAdjustmentHistory] = useState<AdjustmentEntry[]>([]);
->>>>>>> 1db7440b
 
   // Initialize without hardcoded selections
   useEffect(() => {
@@ -70,7 +61,6 @@
 
   // Handle saving adjustments
   const handleSaveAdjustment = async (adjustmentValue: number, filterContext: FilterSelections) => {
-<<<<<<< HEAD
     // Get inventory item name for display
     const inventoryItemName = forecastData?.inventoryItems.find(
       item => item.id === filterContext.inventoryItemId
@@ -81,73 +71,6 @@
   };
 
   // Remove the manual loading as it's handled by the hook
-=======
-    console.log('handleSaveAdjustment called with:', { adjustmentValue, filterContext });
-    try {
-      // Get inventory item name for display
-      const inventoryItemName = forecastData?.inventoryItems.find(
-        item => item.id === filterContext.inventoryItemId
-      )?.name;
-      console.log('Found inventory item name:', inventoryItemName);
-
-      const requestBody = {
-        adjustmentValue,
-        filterContext,
-        inventoryItemName
-      };
-      console.log('Making API request with body:', requestBody);
-
-      const response = await fetch('/api/adjustments', {
-        method: 'POST',
-        headers: {
-          'Content-Type': 'application/json',
-        },
-        body: JSON.stringify(requestBody)
-      });
-
-      console.log('API response status:', response.status);
-
-      if (!response.ok) {
-        const errorText = await response.text();
-        console.error('API error response:', errorText);
-        throw new Error(`Failed to save adjustment: ${response.status} - ${errorText}`);
-      }
-
-      const result = await response.json();
-      console.log('API success response:', result);
-
-      // Add the new adjustment to the history
-      console.log('Current adjustment history before update:', adjustmentHistory);
-      setAdjustmentHistory(prev => {
-        const newHistory = [result.adjustment, ...prev];
-        console.log('New adjustment history after update:', newHistory);
-        return newHistory;
-      });
-
-      console.log('Adjustment saved successfully:', result);
-    } catch (error) {
-      console.error('Error saving adjustment:', error);
-      throw error;
-    }
-  };
-
-  // Load adjustment history on mount
-  const loadAdjustmentHistory = async () => {
-    try {
-      const response = await fetch('/api/adjustments');
-      if (response.ok) {
-        const result = await response.json();
-        setAdjustmentHistory(result.adjustments);
-      }
-    } catch (error) {
-      console.error('Error loading adjustment history:', error);
-    }
-  };
-
-  useEffect(() => {
-    loadAdjustmentHistory();
-  }, []);
->>>>>>> 1db7440b
 
 
   // Calculate available periods based on forecast data (removed - not used)
@@ -202,21 +125,16 @@
           )}
 
           {/* Adjustment History */}
-<<<<<<< HEAD
           {historyError && (
             <div className="bg-red-50 border border-red-200 text-red-700 px-4 py-3 rounded mb-4">
               Error loading adjustment history: {historyError}
             </div>
           )}
           <AdjustmentHistory entries={adjustmentHistory} isLoading={isLoadingHistory} />
-=======
-          <AdjustmentHistory entries={adjustmentHistory} />
->>>>>>> 1db7440b
         </div>
       )}
 
       {activeTab === 'history' && (
-<<<<<<< HEAD
         <>
           {historyError && (
             <div className="bg-red-50 border border-red-200 text-red-700 px-4 py-3 rounded mb-4">
@@ -225,9 +143,6 @@
           )}
           <AdjustmentHistory entries={adjustmentHistory} isLoading={isLoadingHistory} />
         </>
-=======
-        <AdjustmentHistory entries={adjustmentHistory} />
->>>>>>> 1db7440b
       )}
 
       {activeTab === 'settings' && (
